--- conflicted
+++ resolved
@@ -7,19 +7,15 @@
 
     Sub Main()
 
-<<<<<<< HEAD
-        Dim myTag = New Tag(IPAddress.Parse("10.10.10.10"), "1,0", PlcType.ControlLogix, DintMarshaller.ElementSize, "PROGRAM:SomeProgram.SomeDINT", 5000)
-=======
         Dim myTag = New Tag() With
         {
             .Name = "PROGRAM:SomeProgram.SomeDINT",
             .Gateway = "10.10.10.10",
             .PlcType = PlcType.ControlLogix,
-            .ElementSize = DataType.DINT,
+            .ElementSize = DintMarshaller.ElementSize,
             .Path = "1,0"
         }
         myTag.Initialize(5000)
->>>>>>> f12c52f5
 
         While (myTag.GetStatus() = Status.Pending)
             Thread.Sleep(100)
