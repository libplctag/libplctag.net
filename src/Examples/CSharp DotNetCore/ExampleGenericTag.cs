﻿using libplctag;
using libplctag.DataTypes;
using System;
using System.Collections.Generic;
using System.Linq;
using System.Net;
using System.Text;

namespace CSharpDotNetCore
{
    class ExampleGenericTag
    {
<<<<<<< HEAD
        public static void Run()
        {

            var MyDintArray = new Tag<DintMarshaller, int>(IPAddress.Parse("192.168.0.10"), "1,0", PlcType.ControlLogix, "MY_DINT_ARRAY_1000[0]", 1000, 1000);

            for (int ii = 0; ii < 1000; ii++)
                MyDintArray.Value[ii] = ii;

            MyDintArray.Write(1000);

            // Illustrate use of Linq
            var myDintsAbove200 = MyDintArray.Value.Where(x => x > 200).ToList();

=======

        const int timeout = 1000;
        const string gateway = "10.10.10.10";
        const string path = "1,0";


        public static void Run()
        {

            //Bool - Test both cases
            var boolTag = new GenericTag<PlcTypeBOOL, bool>()
            {
                Name = "TestBOOL",
                Gateway = gateway,
                Path = path,
                PlcType = PlcType.ControlLogix
            };
            //Signed Numbers
            var sintTag = new GenericTag<PlcTypeSINT, sbyte>()
            {
                Name = "TestSINT",
                Gateway = gateway,
                Path = path,
                PlcType = PlcType.ControlLogix
            };
            var intTag = new GenericTag<PlcTypeINT, short>()
            {
                Name = "TestINT",
                Gateway = gateway,
                Path = path,
                PlcType = PlcType.ControlLogix
            };
            var dintTag = new GenericTag<PlcTypeDINT, int>()
            {
                Name = "TestBOOL",
                Gateway = gateway,
                Path = path,
                PlcType = PlcType.ControlLogix
            };
            var lintTag = new GenericTag<PlcTypeLINT, long>()
            {
                Name = "TestLINT",
                Gateway = gateway,
                Path = path,
                PlcType = PlcType.ControlLogix
            };

            //Floating Points
            var realTag = new GenericTag<PlcTypeREAL, float>()
            {
                Name = "TestREAL",
                Gateway = gateway,
                Path = path,
                PlcType = PlcType.ControlLogix
            };


            boolTag.Initialize(timeout);
            sintTag.Initialize(timeout);
            intTag.Initialize(timeout);
            dintTag.Initialize(timeout);
            lintTag.Initialize(timeout);
            realTag.Initialize(timeout);


            //Random value would look correct 50% of the time
            TestTag(boolTag, true);
            TestTag(boolTag, false);

        }

        private static bool TestTag<T>(IGenericTag<T> tag) where T : struct
        {
            T testValue = RandomValue.Object<T>();
            return TestTag(tag, testValue);
        }
>>>>>>> f12c52f5



<<<<<<< HEAD
            var MyStringArray = new Tag<StringMarshaller, string>(IPAddress.Parse("192.168.0.10"), "1,0", PlcType.ControlLogix, "MY_STRING_ARRAY_10[0]", 1000, 10);
            for (int ii = 0; ii < 10; ii++)
                MyStringArray.Value[ii] = (ii * 111).ToString();
            MyStringArray.Write(1000);

=======
            tag.Value = testValue;
            Console.WriteLine($"Write Value <{typeof(T)}> {testValue} to '{tag.Name}'");
            tag.Write(timeout);

            Console.WriteLine($"Read Value from {tag.Name}");
            tag.Read(timeout);
>>>>>>> f12c52f5


            var MySequence = new Tag<SequenceMarshaller, Sequence>(IPAddress.Parse("192.168.0.10"), "1,0", PlcType.ControlLogix, "Seq_1", 1000, 1);
            MySequence.Read(1000);
            Console.WriteLine(
                $"Command: {MySequence.Value[0].Command}\n" +
                $"Fault: {MySequence.Value[0].Fault}\n" +
                $"Fault_Step: {MySequence.Value[0].Fault_Step}\n" +
                $"Hold: {MySequence.Value[0].Hold}\n" +
                $"Stop: {MySequence.Value[0].Stop}\n" +
                $"Idle_Step: {MySequence.Value[0].Idle_Step}\n" +
                $"Init_Step: {MySequence.Value[0].Init_Step}\n" +
                $"Next_Step: {MySequence.Value[0].Next_Step}\n" +
                $"Step_No: {MySequence.Value[0].Step_No}\n" +
                $"Timer6.Preset: {MySequence.Value[0].Timer[6].Preset}\n" +
                $"Timer7.Preset: {MySequence.Value[0].Timer[7].Preset}\n"
                );

        }
    }
<<<<<<< HEAD

=======
>>>>>>> f12c52f5
    
}<|MERGE_RESOLUTION|>--- conflicted
+++ resolved
@@ -10,21 +10,6 @@
 {
     class ExampleGenericTag
     {
-<<<<<<< HEAD
-        public static void Run()
-        {
-
-            var MyDintArray = new Tag<DintMarshaller, int>(IPAddress.Parse("192.168.0.10"), "1,0", PlcType.ControlLogix, "MY_DINT_ARRAY_1000[0]", 1000, 1000);
-
-            for (int ii = 0; ii < 1000; ii++)
-                MyDintArray.Value[ii] = ii;
-
-            MyDintArray.Write(1000);
-
-            // Illustrate use of Linq
-            var myDintsAbove200 = MyDintArray.Value.Where(x => x > 200).ToList();
-
-=======
 
         const int timeout = 1000;
         const string gateway = "10.10.10.10";
@@ -35,7 +20,7 @@
         {
 
             //Bool - Test both cases
-            var boolTag = new GenericTag<PlcTypeBOOL, bool>()
+            var boolTag = new Tag<BoolMarshaller, bool>()
             {
                 Name = "TestBOOL",
                 Gateway = gateway,
@@ -43,28 +28,28 @@
                 PlcType = PlcType.ControlLogix
             };
             //Signed Numbers
-            var sintTag = new GenericTag<PlcTypeSINT, sbyte>()
+            var sintTag = new Tag<SintMarshaller, sbyte>()
             {
                 Name = "TestSINT",
                 Gateway = gateway,
                 Path = path,
                 PlcType = PlcType.ControlLogix
             };
-            var intTag = new GenericTag<PlcTypeINT, short>()
+            var intTag = new Tag<IntMarshaller, short>()
             {
                 Name = "TestINT",
                 Gateway = gateway,
                 Path = path,
                 PlcType = PlcType.ControlLogix
             };
-            var dintTag = new GenericTag<PlcTypeDINT, int>()
+            var dintTag = new Tag<DintMarshaller, int>()
             {
                 Name = "TestBOOL",
                 Gateway = gateway,
                 Path = path,
                 PlcType = PlcType.ControlLogix
             };
-            var lintTag = new GenericTag<PlcTypeLINT, long>()
+            var lintTag = new Tag<LintMarshaller, long>()
             {
                 Name = "TestLINT",
                 Gateway = gateway,
@@ -73,7 +58,7 @@
             };
 
             //Floating Points
-            var realTag = new GenericTag<PlcTypeREAL, float>()
+            var realTag = new Tag<RealMarshaller, float>()
             {
                 Name = "TestREAL",
                 Gateway = gateway,
@@ -83,65 +68,27 @@
 
 
             boolTag.Initialize(timeout);
+            boolTag.Read(timeout);
+
             sintTag.Initialize(timeout);
+            sintTag.Read(timeout);
+
             intTag.Initialize(timeout);
+            intTag.Read(timeout);
+
             dintTag.Initialize(timeout);
+            dintTag.Read(timeout);
+
             lintTag.Initialize(timeout);
+            lintTag.Read(timeout);
+
             realTag.Initialize(timeout);
+            realTag.Read(timeout);
 
 
-            //Random value would look correct 50% of the time
-            TestTag(boolTag, true);
-            TestTag(boolTag, false);
 
         }
 
-        private static bool TestTag<T>(IGenericTag<T> tag) where T : struct
-        {
-            T testValue = RandomValue.Object<T>();
-            return TestTag(tag, testValue);
-        }
->>>>>>> f12c52f5
+    }
 
-
-
-<<<<<<< HEAD
-            var MyStringArray = new Tag<StringMarshaller, string>(IPAddress.Parse("192.168.0.10"), "1,0", PlcType.ControlLogix, "MY_STRING_ARRAY_10[0]", 1000, 10);
-            for (int ii = 0; ii < 10; ii++)
-                MyStringArray.Value[ii] = (ii * 111).ToString();
-            MyStringArray.Write(1000);
-
-=======
-            tag.Value = testValue;
-            Console.WriteLine($"Write Value <{typeof(T)}> {testValue} to '{tag.Name}'");
-            tag.Write(timeout);
-
-            Console.WriteLine($"Read Value from {tag.Name}");
-            tag.Read(timeout);
->>>>>>> f12c52f5
-
-
-            var MySequence = new Tag<SequenceMarshaller, Sequence>(IPAddress.Parse("192.168.0.10"), "1,0", PlcType.ControlLogix, "Seq_1", 1000, 1);
-            MySequence.Read(1000);
-            Console.WriteLine(
-                $"Command: {MySequence.Value[0].Command}\n" +
-                $"Fault: {MySequence.Value[0].Fault}\n" +
-                $"Fault_Step: {MySequence.Value[0].Fault_Step}\n" +
-                $"Hold: {MySequence.Value[0].Hold}\n" +
-                $"Stop: {MySequence.Value[0].Stop}\n" +
-                $"Idle_Step: {MySequence.Value[0].Idle_Step}\n" +
-                $"Init_Step: {MySequence.Value[0].Init_Step}\n" +
-                $"Next_Step: {MySequence.Value[0].Next_Step}\n" +
-                $"Step_No: {MySequence.Value[0].Step_No}\n" +
-                $"Timer6.Preset: {MySequence.Value[0].Timer[6].Preset}\n" +
-                $"Timer7.Preset: {MySequence.Value[0].Timer[7].Preset}\n"
-                );
-
-        }
-    }
-<<<<<<< HEAD
-
-=======
->>>>>>> f12c52f5
-    
 }