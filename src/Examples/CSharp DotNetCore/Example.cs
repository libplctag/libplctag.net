--- conflicted
+++ resolved
@@ -13,20 +13,16 @@
 
             const int TIMEOUT = 5000;
 
-<<<<<<< HEAD
-            var myTag = new Tag(IPAddress.Parse("10.10.10.10"), "1,0", PlcType.ControlLogix, DintMarshaller.ElementSize, "PROGRAM:SomeProgram.SomeDINT", TIMEOUT);
-=======
             var myTag = new Tag()
             {
                 Name = "PROGRAM:SomeProgram.SomeDINT",
                 Gateway = "10.10.10.10",
                 Path = "1,0",
                 PlcType = PlcType.ControlLogix,
-                ElementSize = DataType.DINT
+                ElementSize = DintMarshaller.ElementSize
             };
 
             myTag.Initialize(TIMEOUT);
->>>>>>> f12c52f5
 
             myTag.SetInt32(0, 3737);
 
