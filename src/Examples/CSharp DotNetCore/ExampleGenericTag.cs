﻿using libplctag;
using libplctag.DataTypes;
using System;
using System.Collections.Generic;
using System.Linq;
using System.Net;
using System.Text;

namespace CSharpDotNetCore
{
    class ExampleGenericTag
    {
        public static void Run()
        {

            var MyDintArray = new Tag1d<DINTIntMarshaller, int>(IPAddress.Parse("192.168.0.10"), "1,0", CpuType.Logix, "MY_DINT_ARRAY_1000[0]", 1000, 1000);

            for (int ii = 0; ii < 1000; ii++)
                MyDintArray.Value[ii] = ii;

            MyDintArray.Write(1000);

            // Illustrate use of Linq
            var myDintsAbove200 = MyDintArray.Value.Where(x => x > 200).ToList();




            var MyStringArray = new Tag1d<StringMarshaller, string>(IPAddress.Parse("192.168.0.10"), "1,0", CpuType.Logix, "MY_STRING_ARRAY_10[0]", 1000, 10);
            for (int ii = 0; ii < 10; ii++)
                MyStringArray.Value[ii] = (ii * 111).ToString();
            MyStringArray.Write(1000);



<<<<<<< HEAD

            var MyTimer = new Tag<TimerMarshaller, AbTimer>(IPAddress.Parse("192.168.0.10"), "1,0", CpuType.Logix, "T_MinorFaultCheck", 1000);
            MyTimer.Read(1000);
            Console.WriteLine(
                $"Preset: {MyTimer.Value.Preset}\n" +
                $"Accumulated: {MyTimer.Value.Accumulated}\n" +
                $"Enabled: {MyTimer.Value.Enabled}\n" +
                $"InProgress: {MyTimer.Value.InProgress}\n" +
                $"Done: {MyTimer.Value.Done}"
                );
=======
            tag.Value = testValue;
            Console.WriteLine($"Write Value <{typeof(T)}> {testValue} to '{tag.Name}'");
            tag.Write(DEFAULT_TIMEOUT);

            Console.WriteLine($"Read Value from {tag.Name}");
            tag.Read(DEFAULT_TIMEOUT);
>>>>>>> f300ab0b


            var MySequence = new Tag<SequenceMarshaller, Sequence>(IPAddress.Parse("192.168.0.10"), "1,0", CpuType.Logix, "Seq_1", 1000);
            MySequence.Read(1000);
            Console.WriteLine(
                $"Command: {MySequence.Value.Command}\n" +
                $"Fault: {MySequence.Value.Fault}\n" +
                $"Fault_Step: {MySequence.Value.Fault_Step}\n" +
                $"Hold: {MySequence.Value.Hold}\n" +
                $"Stop: {MySequence.Value.Stop}\n" +
                $"Idle_Step: {MySequence.Value.Idle_Step}\n" +
                $"Init_Step: {MySequence.Value.Init_Step}\n" +
                $"Next_Step: {MySequence.Value.Next_Step}\n" +
                $"Step_No: {MySequence.Value.Step_No}\n" +
                $"Timer6.Preset: {MySequence.Value.Timer[6].Preset}\n" +
                $"Timer7.Preset: {MySequence.Value.Timer[7].Preset}\n"
                );

            var MySequenceArray = new Tag3d<SequenceMarshaller, Sequence>(IPAddress.Parse("192.168.0.10"), "1,0", CpuType.Logix, "Seq_3dArray[0,0,0]", 2, 2, 2, 1000);
            
            MySequenceArray.Read(1000);
            Console.WriteLine(
                $"Command: {MySequenceArray.Value[1, 0, 1].Command}\n" +
                $"Fault: {MySequenceArray.Value[1, 0, 1].Fault}\n" +
                $"Fault_Step: {MySequenceArray.Value[1, 0, 1].Fault_Step}\n" +
                $"Hold: {MySequenceArray.Value[1, 0, 1].Hold}\n" +
                $"Stop: {MySequenceArray.Value[1, 0, 1].Stop}\n" +
                $"Idle_Step: {MySequenceArray.Value[1, 0, 1].Idle_Step}\n" +
                $"Init_Step: {MySequenceArray.Value[1, 0, 1].Init_Step}\n" +
                $"Next_Step: {MySequenceArray.Value[1, 0, 1].Next_Step}\n" +
                $"Step_No: {MySequenceArray.Value[1, 0, 1].Step_No}\n" +
                $"Timer6.Preset: {MySequenceArray.Value[1, 0, 1].Timer[6].Preset}\n" +
                $"Timer7.Preset: {MySequenceArray.Value[1, 0, 1].Timer[7].Preset}\n"
                );

            MySequenceArray.Value[0, 1, 1].Command = 123456;
            MySequenceArray.Value[0, 1, 1].Fault = true;
            MySequenceArray.Value[0, 1, 1].Idle_Step = 54321;
            MySequenceArray.Write(1000);

        }
    }

    
}<|MERGE_RESOLUTION|>--- conflicted
+++ resolved
@@ -13,7 +13,7 @@
         public static void Run()
         {
 
-            var MyDintArray = new Tag1d<DINTIntMarshaller, int>(IPAddress.Parse("192.168.0.10"), "1,0", CpuType.Logix, "MY_DINT_ARRAY_1000[0]", 1000, 1000);
+            var MyDintArray = new Tag1d<DintMarshaller, int>(IPAddress.Parse("192.168.0.10"), "1,0", CpuType.Logix, "MY_DINT_ARRAY_1000[0]", 1000, 1000);
 
             for (int ii = 0; ii < 1000; ii++)
                 MyDintArray.Value[ii] = ii;
@@ -33,25 +33,25 @@
 
 
 
-<<<<<<< HEAD
+//<<<<<<< HEAD
 
-            var MyTimer = new Tag<TimerMarshaller, AbTimer>(IPAddress.Parse("192.168.0.10"), "1,0", CpuType.Logix, "T_MinorFaultCheck", 1000);
-            MyTimer.Read(1000);
-            Console.WriteLine(
-                $"Preset: {MyTimer.Value.Preset}\n" +
-                $"Accumulated: {MyTimer.Value.Accumulated}\n" +
-                $"Enabled: {MyTimer.Value.Enabled}\n" +
-                $"InProgress: {MyTimer.Value.InProgress}\n" +
-                $"Done: {MyTimer.Value.Done}"
-                );
-=======
-            tag.Value = testValue;
-            Console.WriteLine($"Write Value <{typeof(T)}> {testValue} to '{tag.Name}'");
-            tag.Write(DEFAULT_TIMEOUT);
+//            var MyTimer = new Tag<TimerMarshaller, AbTimer>(IPAddress.Parse("192.168.0.10"), "1,0", CpuType.Logix, "T_MinorFaultCheck", 1000);
+//            MyTimer.Read(1000);
+//            Console.WriteLine(
+//                $"Preset: {MyTimer.Value.Preset}\n" +
+//                $"Accumulated: {MyTimer.Value.Accumulated}\n" +
+//                $"Enabled: {MyTimer.Value.Enabled}\n" +
+//                $"InProgress: {MyTimer.Value.InProgress}\n" +
+//                $"Done: {MyTimer.Value.Done}"
+//                );
+//=======
+//            tag.Value = testValue;
+//            Console.WriteLine($"Write Value <{typeof(T)}> {testValue} to '{tag.Name}'");
+//            tag.Write(DEFAULT_TIMEOUT);
 
-            Console.WriteLine($"Read Value from {tag.Name}");
-            tag.Read(DEFAULT_TIMEOUT);
->>>>>>> f300ab0b
+//            Console.WriteLine($"Read Value from {tag.Name}");
+//            tag.Read(DEFAULT_TIMEOUT);
+//>>>>>>> f300ab0b5437f4c23e31d718edeed4358f28b819
 
 
             var MySequence = new Tag<SequenceMarshaller, Sequence>(IPAddress.Parse("192.168.0.10"), "1,0", CpuType.Logix, "Seq_1", 1000);
