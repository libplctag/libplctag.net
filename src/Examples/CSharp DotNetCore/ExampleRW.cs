﻿using libplctag;
using System;
using System.Net;
using System.Threading;

namespace CSharpDotNetCore
{
    class ExampleRW
    {
        public static void Run()
        {
            Console.WriteLine($"\r\n*** ExampleRW ***");

            const int TIMEOUT = 5000;

            //DINT Test Read/Write
<<<<<<< HEAD
            var myTag = new Tag(IPAddress.Parse("192.168.0.10"), "1,0", CpuType.Logix, DataType.DINT, "Dummy", TIMEOUT);
=======
            var myTag = new Tag(IPAddress.Parse("10.10.10.10"), "1,0", PlcType.ControlLogix, DataType.DINT, "PROGRAM:SomeProgram.SomeDINT", TIMEOUT);
>>>>>>> 1d05e991

            //Read tag value - This pulls the value from the PLC into the local Tag value
            Console.WriteLine($"Starting tag read");
            myTag.Read(TIMEOUT);

            //Read back value from local memory
            int myDint = myTag.GetInt32(0);
            Console.WriteLine($"Initial Value: {myDint}");

            //Set Tag Value
            myDint++;
            myTag.SetInt32(0, myDint);

            Console.WriteLine($"Starting tag write ({myDint})");
            myTag.Write(TIMEOUT);

            //Read tag value - This pulls the value from the PLC into the local Tag value
            Console.WriteLine($"Starting synchronous tag read");
            myTag.Read(TIMEOUT);

            //Read back value from local memory
            var myDintReadBack = myTag.GetInt32(0);
            Console.WriteLine($"Final Value: {myDintReadBack}");

        }
    }
}<|MERGE_RESOLUTION|>--- conflicted
+++ resolved
@@ -14,11 +14,7 @@
             const int TIMEOUT = 5000;
 
             //DINT Test Read/Write
-<<<<<<< HEAD
-            var myTag = new Tag(IPAddress.Parse("192.168.0.10"), "1,0", CpuType.Logix, DataType.DINT, "Dummy", TIMEOUT);
-=======
             var myTag = new Tag(IPAddress.Parse("10.10.10.10"), "1,0", PlcType.ControlLogix, DataType.DINT, "PROGRAM:SomeProgram.SomeDINT", TIMEOUT);
->>>>>>> 1d05e991
 
             //Read tag value - This pulls the value from the PLC into the local Tag value
             Console.WriteLine($"Starting tag read");
