--- conflicted
+++ resolved
@@ -14,19 +14,16 @@
     {
         public static async Task Run()
         {
-<<<<<<< HEAD
-            var myTag = new Tag(IPAddress.Parse("10.10.10.10"), "1,0", PlcType.ControlLogix, DintMarshaller.ElementSize, "PROGRAM:SomeProgram.SomeDINT", 5000);
-=======
             var myTag = new Tag()
             {
                 Name = "PROGRAM:SomeProgram.SomeDINT",
                 Gateway = "10.10.10.10",
                 Path = "1,0",
+                ElementSize = DintMarshaller.ElementSize,
                 PlcType = PlcType.ControlLogix,
                 Protocol = Protocol.ab_eip
             };
             myTag.Initialize(5000);
->>>>>>> f12c52f5
 
             myTag.SetInt32(0, 3737);
 
@@ -50,9 +47,6 @@
             for (int ii = 0; ii < 10; ii++)
             {
                 myTags = Enumerable.Range(0, 10)
-<<<<<<< HEAD
-                .Select(i => new Tag(IPAddress.Parse("192.168.0.10"), "1,0", PlcType.ControlLogix, DintMarshaller.ElementSize, $"MY_DINT_ARRAY_1000[{i}]", 5000 ))
-=======
                 .Select(i => {
                     var myTag = new Tag()
                     {
@@ -60,12 +54,12 @@
                         Gateway = "10.10.10.10",
                         Path = "1,0",
                         PlcType = PlcType.ControlLogix,
-                        Protocol = Protocol.ab_eip
+                        Protocol = Protocol.ab_eip,
+                        ElementSize = DintMarshaller.ElementSize
                     };
                     myTag.Initialize(5000);
                     return myTag;
                     })
->>>>>>> f12c52f5
                 .ToList();
 
                 int repetitions = 100;
@@ -110,19 +104,16 @@
         {
 
             Console.WriteLine("This method measures the speed of synchronous vs asynchronous reads");
-<<<<<<< HEAD
-            var myTag = new Tag(IPAddress.Parse("192.168.0.10"), "1,0", PlcType.ControlLogix, DintMarshaller.ElementSize, "Dummy", 5000);
-=======
             var myTag = new Tag()
             {
-                Name = "Dummy",
+                Name = "PROGRAM:SomeProgram.SomeDINT",
                 Gateway = "10.10.10.10",
                 Path = "1,0",
                 PlcType = PlcType.ControlLogix,
-                Protocol = Protocol.ab_eip
+                Protocol = Protocol.ab_eip,
+                ElementSize = DintMarshaller.ElementSize
             };
             myTag.Initialize(5000);
->>>>>>> f12c52f5
 
             int repetitions = 100;
 
@@ -193,22 +184,19 @@
             Console.Write($"Running {repetitions} ReadAsync() calls on {maxTags} tags simultaneously...");
 
             var myTags = Enumerable.Range(0, maxTags)
-<<<<<<< HEAD
-                .Select(i => new Tag(IPAddress.Parse("192.168.0.10"), "1,0", PlcType.ControlLogix, DintMarshaller.ElementSize, $"MY_DINT_ARRAY_1000[{i}]", 5000 ))
-=======
                 .Select(i => {
                     var myTag = new Tag()
                     {
-                        Name = $"MY_DINT_ARRAY_1000[{i}]",
+                        Name = "PROGRAM:SomeProgram.SomeDINT",
                         Gateway = "10.10.10.10",
                         Path = "1,0",
                         PlcType = PlcType.ControlLogix,
-                        Protocol = Protocol.ab_eip
+                        Protocol = Protocol.ab_eip,
+                        ElementSize = DintMarshaller.ElementSize
                     };
                     myTag.Initialize(5000);
                     return myTag; 
                 })
->>>>>>> f12c52f5
                 .ToList();
 
             var asyncStopWatch = Stopwatch.StartNew();
@@ -239,9 +227,6 @@
         {
 
             var myTags = Enumerable.Range(0, maxTags)
-<<<<<<< HEAD
-                .Select(i => new Tag(IPAddress.Parse("192.168.0.10"), "1,0", PlcType.ControlLogix, DintMarshaller.ElementSize, $"MY_DINT_ARRAY_1000[{i}]", 5000))
-=======
                 .Select(i => {
                     var myTag = new Tag()
                     {
@@ -249,12 +234,12 @@
                         Gateway = "10.10.10.10",
                         Path = "1,0",
                         PlcType = PlcType.ControlLogix,
-                        Protocol = Protocol.ab_eip
+                        Protocol = Protocol.ab_eip,
+                        ElementSize = DintMarshaller.ElementSize
                     };
                     myTag.Initialize(5000);
                     return myTag;
                 })
->>>>>>> f12c52f5
                 .ToList();
 
 
