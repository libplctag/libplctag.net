﻿using libplctag;
using libplctag.DataTypes;
using System;
using System.Net;
using System.Threading;

namespace CSharpDotNetFramework
{
    class ExampleRW
    {
        public static void Run()
        {
            Console.WriteLine($"\r\n*** ExampleRW ***");

            //DINT Test Read/Write
<<<<<<< HEAD
            var myTag = new Tag(IPAddress.Parse("10.10.10.10"), "1,0", PlcType.ControlLogix, DintMarshaller.ElementSize, "PROGRAM:SomeProgram.SomeDINT", 5000);
=======
            var myTag = new Tag()
            {
                Name = "PROGRAM:SomeProgram.SomeDINT",
                Gateway = "10.10.10.10",
                Path = "1,0",
                PlcType = PlcType.ControlLogix,
                Protocol = Protocol.ab_eip
            };
>>>>>>> f12c52f5

            //Check that tag gets created properly
            while (myTag.GetStatus() == Status.Pending)
                Thread.Sleep(100);
            if (myTag.GetStatus() != Status.Ok)
                throw new LibPlcTagException(myTag.GetStatus());
            Console.WriteLine($"Tag created and verified on PLC");


            //Read tag value - This pulls the value from the PLC into the local Tag value
            Console.WriteLine($"Starting tag read");
            myTag.Read(0);

            //Wait for Read to complete
            while (myTag.GetStatus() == Status.Pending)
                Thread.Sleep(100);
            if (myTag.GetStatus() != Status.Ok)
                throw new LibPlcTagException(myTag.GetStatus());
            Console.WriteLine($"Tag read complete");

            //Read back value from local memory
            int myDint = myTag.GetInt32(0);
            Console.WriteLine($"Initial Value: {myDint}");

            //Set Tag Value
            myDint++;
            myTag.SetInt32(0, myDint);
            myTag.Write(0);
            Console.WriteLine($"Starting tag write ({myDint})");

            //Wait for Write to complete
            while (myTag.GetStatus() == Status.Pending)
                Thread.Sleep(100);
            if (myTag.GetStatus() != Status.Ok)
                throw new LibPlcTagException(myTag.GetStatus());
            Console.WriteLine($"Tag write complete");

            //Read tag value - This pulls the value from the PLC into the local Tag value
            Console.WriteLine($"Starting synchronous tag read");
            myTag.Read(1000);

            //Check read success
            if (myTag.GetStatus() != Status.Ok)
                throw new LibPlcTagException(myTag.GetStatus());
            Console.WriteLine($"Synchronous tag read complete");

            //Read back value from local memory
            var myDintReadBack = myTag.GetInt32(0);
            Console.WriteLine($"Final Value: {myDintReadBack}");

        }
    }
}<|MERGE_RESOLUTION|>--- conflicted
+++ resolved
@@ -13,18 +13,15 @@
             Console.WriteLine($"\r\n*** ExampleRW ***");
 
             //DINT Test Read/Write
-<<<<<<< HEAD
-            var myTag = new Tag(IPAddress.Parse("10.10.10.10"), "1,0", PlcType.ControlLogix, DintMarshaller.ElementSize, "PROGRAM:SomeProgram.SomeDINT", 5000);
-=======
             var myTag = new Tag()
             {
                 Name = "PROGRAM:SomeProgram.SomeDINT",
                 Gateway = "10.10.10.10",
                 Path = "1,0",
                 PlcType = PlcType.ControlLogix,
-                Protocol = Protocol.ab_eip
+                Protocol = Protocol.ab_eip,
+                ElementSize = DintMarshaller.ElementSize
             };
->>>>>>> f12c52f5
 
             //Check that tag gets created properly
             while (myTag.GetStatus() == Status.Pending)
