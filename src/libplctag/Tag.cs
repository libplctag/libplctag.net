﻿using System;
using System.Collections.Generic;
using System.Linq;
using System.Net;
using libplctag.NativeImport;

namespace libplctag
{

    public sealed class Tag : IDisposable
    {

        public Protocol Protocol { get; }
        public IPAddress Gateway { get; }
        public string Path { get; }
        public CpuTypes CPU { get; }
        public int ElementSize { get; }
        public int ElementCount { get; }
        public string Name { get; }
<<<<<<< HEAD
        public int DebugLevel { get; }
        public bool UseConnectedMessaging { get; }
=======
        public DebugLevel DebugLevel
        {
            get => (DebugLevel)plctag.get_int_attribute(0, "debug_level", int.MinValue);
            set => plctag.set_debug_level((int)value);
        }
        public TimeSpan ReadCacheDuration
        {
            get => TimeSpan.FromMilliseconds(plctag.get_int_attribute(pointer, "read_cache_ms", int.MinValue));
            set => plctag.set_int_attribute(pointer, "read_cache_ms", Convert.ToInt32(value.TotalMilliseconds));
        }
>>>>>>> bf3963bb

        private readonly int pointer;

        /// <summary>
        /// Provides a new tag. If the CPU type is LGX, the port type and slot has to be specified.
        /// </summary>
        /// <param name="gateway">IP address of the gateway for this protocol. Could be the IP address of the PLC you want to access.</param>
        /// <param name="path">Required for LGX, Optional for PLC/SLC/MLGX IOI path to access the PLC from the gateway.
        /// <param name="cpuType">Allen-Bradley CPU model</param>
        /// <param name="elementSize">The size of an element in bytes. The tag is assumed to be composed of elements of the same size. For structure tags, use the total size of the structure.</param>
        /// <param name="name">The textual name of the tag to access. The name is anything allowed by the protocol. E.g. myDataStruct.rotationTimer.ACC, myDINTArray[42] etc.</param>
        /// <param name="elementCount">elements count: 1- single, n-array.</param>
        /// <param name="timeout"></param>
        /// <param name="debugLevel"></param>
        /// <param name="protocol">Currently only ab_eip supported.</param>
<<<<<<< HEAD
        /// <param name="useConnectedMessaging">Control whether to use connected or unconnected messaging.</param>
        public Tag(IPAddress gateway, string path, CpuTypes cpuType, int elementSize, string name, int elementCount = 1, TimeSpan timeout = default, int debugLevel = 0, string protocol = "ab_eip", bool useConnectedMessaging = true)
=======
        public Tag(IPAddress gateway, string path, CpuTypes cpuType, int elementSize, string name, int elementCount = 1, TimeSpan timeout = default, DebugLevel debugLevel = DebugLevel.None, Protocol protocol = Protocol.ab_eip, TimeSpan readCacheDuration = default)
>>>>>>> bf3963bb
        {

            Protocol = protocol;
            Gateway = gateway;
            Path = path;
            CPU = cpuType;
            ElementSize = elementSize;
            ElementCount = elementCount;
            Name = name;
<<<<<<< HEAD
            DebugLevel = debugLevel;
            UseConnectedMessaging = useConnectedMessaging;

            var attributeString = GetAttributeString(protocol, gateway, path, cpuType, elementSize, elementCount, name, debugLevel, useConnectedMessaging);
=======

            var attributeString = GetAttributeString(protocol, gateway, path, cpuType, elementSize, elementCount, name, debugLevel, readCacheDuration);
>>>>>>> bf3963bb

            pointer = plctag.create(attributeString, (int)timeout.TotalMilliseconds);

        }

        ~Tag()
        {
            Dispose();
        }

<<<<<<< HEAD
        private static string GetAttributeString(string protocol, IPAddress gateway, string path, CpuTypes CPU, int elementSize, int elementCount, string name, int debugLevel, bool useConnectedMessaging)
=======
        private static string GetAttributeString(Protocol protocol, IPAddress gateway, string path, CpuTypes CPU, int elementSize, int elementCount, string name, DebugLevel debugLevel, TimeSpan readCacheDuration)
>>>>>>> bf3963bb
        {

            var attributes = new Dictionary<string, string>();

            attributes.Add("protocol", protocol.ToString());
            attributes.Add("gateway", gateway.ToString());

            if (!string.IsNullOrEmpty(path))
                attributes.Add("path", path);

            attributes.Add("cpu", CPU.ToString().ToLower());
            attributes.Add("elem_size", elementSize.ToString());
            attributes.Add("elem_count", elementCount.ToString());
            attributes.Add("name", name);

            if (debugLevel > 0)
                attributes.Add("debug", debugLevel.ToString());

<<<<<<< HEAD
            attributes.Add("use_connected_msg", useConnectedMessaging ? "1" : "0");
=======
            if (readCacheDuration > TimeSpan.Zero)
                attributes.Add("read_cache_ms", Convert.ToInt32(readCacheDuration.TotalMilliseconds).ToString());
>>>>>>> bf3963bb

            string separator = "&";
            return string.Join(separator, attributes.Select(attr => $"{attr.Key}={attr.Value}"));

        }

        public void Dispose() => plctag.destroy(pointer);

        public void Abort() => plctag.abort(pointer);

        public void Read(TimeSpan timeout) => plctag.read(pointer, (int)timeout.TotalMilliseconds);

        public void Write(TimeSpan timeout) => plctag.write(pointer, (int)timeout.TotalMilliseconds);

        public int GetSize() => plctag.get_size(pointer);

        public StatusCode GetStatus() => (StatusCode)plctag.status(pointer);

        public ulong GetUInt64(int offset) => plctag.get_uint64(pointer, offset);
        public void SetUInt64(int offset, ulong value) => plctag.set_uint64(pointer, offset, value);

        public long GetInt64(int offset) => plctag.get_int64(pointer, offset);
        public void SetInt64(int offset, long value) => plctag.set_int64(pointer, offset, value);

        public uint GetUInt32(int offset) => plctag.get_uint32(pointer, offset);
        public void SetUInt32(int offset, uint value) => plctag.set_uint32(pointer, offset, value);

        public int GetInt32(int offset) => plctag.get_int32(pointer, offset);
        public void SetInt32(int offset, int value) => plctag.set_int32(pointer, offset, value);

        public ushort GetUInt16(int offset) => plctag.get_uint16(pointer, offset);
        public void SetUInt16(int offset, ushort value) => plctag.set_uint16(pointer, offset, value);

        public short GetInt16(int offset) => plctag.get_int16(pointer, offset);
        public void SetInt16(int offset, short value) => plctag.set_int16(pointer, offset, value);

        public byte GetUInt8(int offset) => plctag.get_uint8(pointer, offset);
        public void SetUInt8(int offset, byte value) => plctag.set_uint8(pointer, offset, value);

        public sbyte GetInt8(int offset) => plctag.get_int8(pointer, offset);
        public void SetInt8(int offset, sbyte value) => plctag.set_int8(pointer, offset, value);

        public double GetFloat64(int offset) => plctag.get_float64(pointer, offset);
        public void SetFloat64(int offset, double value) => plctag.set_float64(pointer, offset, value);

        public float GetFloat32(int offset) => plctag.get_float32(pointer, offset);
        public void SetFloat32(int offset, float value) => plctag.set_float32(pointer, offset, value);

    }

}<|MERGE_RESOLUTION|>--- conflicted
+++ resolved
@@ -17,10 +17,7 @@
         public int ElementSize { get; }
         public int ElementCount { get; }
         public string Name { get; }
-<<<<<<< HEAD
-        public int DebugLevel { get; }
         public bool UseConnectedMessaging { get; }
-=======
         public DebugLevel DebugLevel
         {
             get => (DebugLevel)plctag.get_int_attribute(0, "debug_level", int.MinValue);
@@ -31,7 +28,6 @@
             get => TimeSpan.FromMilliseconds(plctag.get_int_attribute(pointer, "read_cache_ms", int.MinValue));
             set => plctag.set_int_attribute(pointer, "read_cache_ms", Convert.ToInt32(value.TotalMilliseconds));
         }
->>>>>>> bf3963bb
 
         private readonly int pointer;
 
@@ -47,12 +43,8 @@
         /// <param name="timeout"></param>
         /// <param name="debugLevel"></param>
         /// <param name="protocol">Currently only ab_eip supported.</param>
-<<<<<<< HEAD
         /// <param name="useConnectedMessaging">Control whether to use connected or unconnected messaging.</param>
-        public Tag(IPAddress gateway, string path, CpuTypes cpuType, int elementSize, string name, int elementCount = 1, TimeSpan timeout = default, int debugLevel = 0, string protocol = "ab_eip", bool useConnectedMessaging = true)
-=======
-        public Tag(IPAddress gateway, string path, CpuTypes cpuType, int elementSize, string name, int elementCount = 1, TimeSpan timeout = default, DebugLevel debugLevel = DebugLevel.None, Protocol protocol = Protocol.ab_eip, TimeSpan readCacheDuration = default)
->>>>>>> bf3963bb
+        public Tag(IPAddress gateway, string path, CpuTypes cpuType, int elementSize, string name, int elementCount = 1, TimeSpan timeout = default, DebugLevel debugLevel = DebugLevel.None, Protocol protocol = Protocol.ab_eip, TimeSpan readCacheDuration = default, bool useConnectedMessaging = true)
         {
 
             Protocol = protocol;
@@ -62,15 +54,9 @@
             ElementSize = elementSize;
             ElementCount = elementCount;
             Name = name;
-<<<<<<< HEAD
-            DebugLevel = debugLevel;
             UseConnectedMessaging = useConnectedMessaging;
 
-            var attributeString = GetAttributeString(protocol, gateway, path, cpuType, elementSize, elementCount, name, debugLevel, useConnectedMessaging);
-=======
-
-            var attributeString = GetAttributeString(protocol, gateway, path, cpuType, elementSize, elementCount, name, debugLevel, readCacheDuration);
->>>>>>> bf3963bb
+            var attributeString = GetAttributeString(protocol, gateway, path, cpuType, elementSize, elementCount, name, debugLevel, readCacheDuration, useConnectedMessaging);
 
             pointer = plctag.create(attributeString, (int)timeout.TotalMilliseconds);
 
@@ -81,11 +67,7 @@
             Dispose();
         }
 
-<<<<<<< HEAD
-        private static string GetAttributeString(string protocol, IPAddress gateway, string path, CpuTypes CPU, int elementSize, int elementCount, string name, int debugLevel, bool useConnectedMessaging)
-=======
-        private static string GetAttributeString(Protocol protocol, IPAddress gateway, string path, CpuTypes CPU, int elementSize, int elementCount, string name, DebugLevel debugLevel, TimeSpan readCacheDuration)
->>>>>>> bf3963bb
+        private static string GetAttributeString(Protocol protocol, IPAddress gateway, string path, CpuTypes CPU, int elementSize, int elementCount, string name, DebugLevel debugLevel, TimeSpan readCacheDuration, bool useConnectedMessaging)
         {
 
             var attributes = new Dictionary<string, string>();
@@ -104,12 +86,10 @@
             if (debugLevel > 0)
                 attributes.Add("debug", debugLevel.ToString());
 
-<<<<<<< HEAD
-            attributes.Add("use_connected_msg", useConnectedMessaging ? "1" : "0");
-=======
             if (readCacheDuration > TimeSpan.Zero)
                 attributes.Add("read_cache_ms", Convert.ToInt32(readCacheDuration.TotalMilliseconds).ToString());
->>>>>>> bf3963bb
+
+            attributes.Add("use_connected_msg", useConnectedMessaging ? "1" : "0");
 
             string separator = "&";
             return string.Join(separator, attributes.Select(attr => $"{attr.Key}={attr.Value}"));
