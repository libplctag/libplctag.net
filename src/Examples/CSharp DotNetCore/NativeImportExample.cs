﻿using System;
using System.Threading;
using libplctag.NativeImport;

namespace CSharpDotNetCore
{
    class NativeImportExample
    {
        public static void Run()
        {

            var tagHandle = plctag.plc_tag_create("protocol=ab_eip&gateway=192.168.0.10&path=1,0&cpu=LGX&elem_size=4&elem_count=1&name=MY_DINT", 1000);

            while (plctag.plc_tag_status(tagHandle) == 1)
            {
                Thread.Sleep(100);
            }
            var statusBeforeRead = plctag.plc_tag_status(tagHandle);
            if (statusBeforeRead != 0)
            {
                Console.WriteLine($"Something went wrong {statusBeforeRead}");
            }

            plctag.plc_tag_read(tagHandle, 1000);
            while (plctag.plc_tag_status(tagHandle) == 1)
            {
                Thread.Sleep(100);
            }
            var statusAfterRead = plctag.plc_tag_status(tagHandle);
            if (statusAfterRead != 0)
            {
                Console.WriteLine($"Something went wrong {statusAfterRead}");
            }

            var theValue = plctag.plc_tag_get_uint32(tagHandle, 0);

            plctag.plc_tag_destroy(tagHandle);

            Console.WriteLine(theValue);
        }

<<<<<<< HEAD
=======
        public static void RunCallbackExample()
        {

            var tagHandle = plctag.plc_tag_create("protocol=ab_eip&gateway=192.168.0.10&path=1,0&cpu=LGX&elem_size=4&elem_count=1&name=MY_DINT", 1000);

            while (plctag.plc_tag_status(tagHandle) == 1)
            {
                Thread.Sleep(100);
            }
            var statusBeforeRead = plctag.plc_tag_status(tagHandle);
            if (statusBeforeRead != 0)
            {
                Console.WriteLine($"Something went wrong {statusBeforeRead}");
            }

            var myCallback = new plctag.callback_func(MyCallback);
            var statusAfterRegistration = plctag.plc_tag_register_callback(tagHandle, myCallback);
            if (statusAfterRegistration != 0)
            {
                Console.WriteLine($"Something went wrong {statusAfterRegistration}");
            }

            plctag.plc_tag_read(tagHandle, 1000);
            while (plctag.plc_tag_status(tagHandle) == 1)
            {
                Thread.Sleep(100);
            }
            var statusAfterRead = plctag.plc_tag_status(tagHandle);
            if (statusAfterRead != 0)
            {
                Console.WriteLine($"Something went wrong {statusAfterRead}");
            }

            var theValue = plctag.plc_tag_get_uint32(tagHandle, 0);

            plctag.plc_tag_destroy(tagHandle);

            Console.WriteLine(theValue);
        }

        public static void MyCallback(int tag_id, int event_id, int status)
        {
            Console.WriteLine($"Tag Id: {tag_id}    Event Id: {event_id}    Status: {status}");
        }

        public static void RunLoggerExample()
        {
            var myLogger = new plctag.log_callback_func(MyLogger);
            var statusAfterRegistration = plctag.plc_tag_register_logger(myLogger);
            if (statusAfterRegistration != 0)
            {
                Console.WriteLine($"Something went wrong {statusAfterRegistration}");
            }

            var tagHandle = plctag.plc_tag_create("protocol=ab_eip&gateway=192.168.0.10&path=1,0&cpu=LGX&elem_size=4&elem_count=1&name=MY_DINT&debug=4", 1000);

            while (plctag.plc_tag_status(tagHandle) == 1)
            {
                Thread.Sleep(100);
            }
            var statusBeforeRead = plctag.plc_tag_status(tagHandle);
            if (statusBeforeRead != 0)
            {
                Console.WriteLine($"Something went wrong {statusBeforeRead}");
            }

            plctag.plc_tag_read(tagHandle, 1000);
            while (plctag.plc_tag_status(tagHandle) == 1)
            {
                Thread.Sleep(100);
            }
            var statusAfterRead = plctag.plc_tag_status(tagHandle);
            if (statusAfterRead != 0)
            {
                Console.WriteLine($"Something went wrong {statusAfterRead}");
            }

            var theValue = plctag.plc_tag_get_uint32(tagHandle, 0);

            plctag.plc_tag_destroy(tagHandle);

            Console.WriteLine(theValue);

        }

>>>>>>> 6b7a3302
        public static void MyLogger(int tag_id, int debug_level, string message)
        {
            Console.WriteLine($"Tag Id: {tag_id}    Debug Level: {debug_level}    Message: {message}");
        }
    }
}<|MERGE_RESOLUTION|>--- conflicted
+++ resolved
@@ -39,8 +39,6 @@
             Console.WriteLine(theValue);
         }
 
-<<<<<<< HEAD
-=======
         public static void RunCallbackExample()
         {
 
@@ -126,7 +124,6 @@
 
         }
 
->>>>>>> 6b7a3302
         public static void MyLogger(int tag_id, int debug_level, string message)
         {
             Console.WriteLine($"Tag Id: {tag_id}    Debug Level: {debug_level}    Message: {message}");
