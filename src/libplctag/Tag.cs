﻿using System;
<<<<<<< HEAD
using System.Collections.Generic;
using System.Linq;
=======
>>>>>>> a832ab6f
using System.Threading;
using System.Threading.Tasks;

namespace libplctag
{
    public sealed class Tag : IDisposable
    {

<<<<<<< HEAD
        private const int ASYNC_TIMEOUT = 0;
        private const int ASYNC_STATUS_POLL_INTERVAL = 2;
        private static readonly TimeSpan defaultTimeout = TimeSpan.FromSeconds(10);
        private static readonly TimeSpan maxTimeout = TimeSpan.FromMilliseconds(int.MaxValue);


        private int nativeTagHandle;

        private bool _isDisposed = false;



        private string _name;
        public string Name
        {
            get => GetField(ref _name);
            set => SetField(ref _name, value);
=======
        NativeTagWrapper _tag = new NativeTagWrapper(new NativeTag());

        public bool IsInitialized => _tag.IsInitialized;
        public int? ElementCount
        {
            get => _tag.ElementCount;
            set => _tag.ElementCount = value;
>>>>>>> a832ab6f
        }
        public int? ElementSize
        {
<<<<<<< HEAD
            get => GetField(ref _protocol);
            set => SetField(ref _protocol, value);
=======
            get => _tag.ElementCount;
            set => _tag.ElementCount = value;
>>>>>>> a832ab6f
        }
        public string Gateway
        {
<<<<<<< HEAD
            get => GetField(ref _gateway);
            set => SetField(ref _gateway, value);
=======
            get => _tag.Gateway;
            set => _tag.Gateway = value;
>>>>>>> a832ab6f
        }
        public string Name
        {
<<<<<<< HEAD
            get => GetField(ref _plcType);
            set => SetField(ref _plcType, value);
=======
            get => _tag.Name;
            set => _tag.Name = value;
>>>>>>> a832ab6f
        }
        public string Path
        {
<<<<<<< HEAD
            get => GetField(ref _path);
            set => SetField(ref _path, value);
        }

        private int? _elementSize;
        public int? ElementSize
        {
            get => GetField(ref _elementSize);
            set => SetField(ref _elementSize, value);
=======
            get => _tag.Path;
            set => _tag.Path = value;
>>>>>>> a832ab6f
        }
        public PlcType? PlcType
        {
<<<<<<< HEAD
            get => GetField(ref _elementCount);
            set => SetField(ref _elementCount, value);
=======
            get => _tag.PlcType;
            set => _tag.PlcType = value;
>>>>>>> a832ab6f
        }
        public Protocol? Protocol
        {
<<<<<<< HEAD
            get => GetField(ref _useConnectedMessaging);
            set => SetField(ref _useConnectedMessaging, value);
=======
            get => _tag.Protocol;
            set => _tag.Protocol = value;
>>>>>>> a832ab6f
        }
        public int? ReadCacheMillisecondDuration
        {
            get => _tag.ElementCount;
            set => _tag.ElementCount = value;
        }
        public TimeSpan Timeout
        {
            get => _tag.Timeout;
            set => _tag.Timeout = value;
        }
<<<<<<< HEAD

        

        ~Tag()
        {
            Dispose();
        }

        

        public void Dispose()
        {
            if (_isDisposed)
                return;

            if (!IsInitialized)
                return;

            var result = (Status)plctag.plc_tag_destroy(nativeTagHandle);
            ThrowIfStatusNotOk(result);

            _isDisposed = true;
        }

        public void Abort()
        {
            ThrowIfAlreadyDisposed();
            var result = (Status)plctag.plc_tag_abort(nativeTagHandle);
            ThrowIfStatusNotOk(result);
        }

=======
        public bool? UseConnectedMessaging
        {
            get => _tag.UseConnectedMessaging;
            set => _tag.UseConnectedMessaging = value;
        }
>>>>>>> a832ab6f

        /// <summary>
        /// Initializes the tag by establishing necessary connections.
        /// Can only be called once per instance.
        /// Timeout is controlled via class property.
        /// </summary>
<<<<<<< HEAD
        public void Initialize()
        {
            
            ThrowIfAlreadyDisposed();
            ThrowIfAlreadyInitialized();

            var millisecondTimeout = (int)Timeout.TotalMilliseconds;

            if (millisecondTimeout <= 0)
                throw new ArgumentOutOfRangeException(nameof(millisecondTimeout), "Must be greater than 0 for a synchronous initialization");

            var attributeString = GetAttributeString();

            var result = plctag.plc_tag_create(attributeString, millisecondTimeout);
            if (result < 0)
                throw new LibPlcTagException((Status)result);
            else
                nativeTagHandle = result;

            IsInitialized = true;
        }
=======
        public void Initialize() => _tag.Initialize();
>>>>>>> a832ab6f

        /// <summary>
        /// Initializes the tag by establishing necessary connections.
        /// Can only be called once per instance.
        /// Timeout is controlled via class property.
        /// </summary>
<<<<<<< HEAD
        public async Task InitializeAsync(CancellationToken token = default)
        {
            
            ThrowIfAlreadyDisposed();
            ThrowIfAlreadyInitialized();

            using (var cts = CancellationTokenSource.CreateLinkedTokenSource(token))
            {
                cts.CancelAfter(Timeout);

                var attributeString = GetAttributeString();

                var result = plctag.plc_tag_create(attributeString, ASYNC_TIMEOUT);
                if (result < 0)
                    throw new LibPlcTagException((Status)result);
                else
                    nativeTagHandle = result;

                await DelayWhilePending((Status)result, cts.Token);

                ThrowIfStatusNotOk();

                IsInitialized = true;
            }
        }
=======
        public Task InitializeAsync(CancellationToken token = default) => _tag.InitializeAsync(token);
>>>>>>> a832ab6f

        /// <summary>
        /// Executes a synchronous read on a tag.
        /// Timeout is controlled via class property.
        /// </summary>
<<<<<<< HEAD
        public void Read()
        {
            ThrowIfAlreadyDisposed();

            var millisecondTimeout = (int)Timeout.TotalMilliseconds;

            var result = (Status)plctag.plc_tag_read(nativeTagHandle, millisecondTimeout);
            ThrowIfStatusNotOk(result);
        }
=======
        public void Read() => _tag.Read();
>>>>>>> a832ab6f

        /// <summary>
        /// Executes an asynch read on a tag.
        /// Timeout is controlled via class property.
        /// </summary>
<<<<<<< HEAD
        public async Task ReadAsync(CancellationToken token = default)
        {
            ThrowIfAlreadyDisposed();

            using (var cts = CancellationTokenSource.CreateLinkedTokenSource(token))
            {
                cts.CancelAfter(Timeout);

                var initialStatus = (Status)plctag.plc_tag_read(nativeTagHandle, ASYNC_TIMEOUT);

                var statusAfterPending = await DelayWhilePending(initialStatus, cts.Token);

                ThrowIfStatusNotOk(statusAfterPending);
            }
        }
=======
        public Task ReadAsync(CancellationToken token = default) => _tag.ReadAsync(token);
>>>>>>> a832ab6f

        /// <summary>
        /// Executes a synchronous write on a tag.
        /// Timeout is controlled via class property.
        /// </summary>
<<<<<<< HEAD
        public void Write()
        {
            ThrowIfAlreadyDisposed();

            var millisecondTimeout = (int)Timeout.TotalMilliseconds;

            var result = (Status)plctag.plc_tag_write(nativeTagHandle, millisecondTimeout);
            ThrowIfStatusNotOk(result);
        }
=======
        public void Write() => _tag.Write();
>>>>>>> a832ab6f

        /// <summary>
        /// Executes an asynch write on a tag.
        /// Timeout is controlled via class property.
        /// </summary>
<<<<<<< HEAD
        public async Task WriteAsync(CancellationToken token = default)
        {
            ThrowIfAlreadyDisposed();

            using (var cts = CancellationTokenSource.CreateLinkedTokenSource(token))
            {
                cts.CancelAfter(Timeout);

                var initialStatus = (Status)plctag.plc_tag_write(nativeTagHandle, ASYNC_TIMEOUT);

                var statusAfterPending = await DelayWhilePending(initialStatus, cts.Token);

                ThrowIfStatusNotOk(statusAfterPending);
            }
        }

        public int GetSize()
        {
            ThrowIfAlreadyDisposed();

            var result = plctag.plc_tag_get_size(nativeTagHandle);
            if (result < 0)
                throw new LibPlcTagException((Status)result);
            else
                return result;
        }

        public Status GetStatus()
        {
            ThrowIfAlreadyDisposed();
            return (Status)plctag.plc_tag_status(nativeTagHandle);
        }

        public byte[] GetBuffer()
        {
            ThrowIfAlreadyDisposed();

            var tagSize = GetSize();
            var temp = new byte[tagSize];

            for (int ii = 0; ii < tagSize; ii++)
                temp[ii] = GetUInt8(ii);

            return temp;
        }


        private int GetIntAttribute(string attributeName)
        {
            ThrowIfAlreadyDisposed();

            var result = plctag.plc_tag_get_int_attribute(nativeTagHandle, attributeName, int.MinValue);
            if (result == int.MinValue)
                ThrowIfStatusNotOk();

            return result;
        }

        private void SetIntAttribute(string attributeName, int value)
        {
            ThrowIfAlreadyDisposed();

            var result = (Status)plctag.plc_tag_set_int_attribute(nativeTagHandle, attributeName, value);
            ThrowIfStatusNotOk(result);
        }

        public bool GetBit(int offset)
        {
            ThrowIfAlreadyDisposed();

            var result = plctag.plc_tag_get_bit(nativeTagHandle, offset);
            if (result == 0)
                return false;
            else if (result == 1)
                return true;
            else
                throw new LibPlcTagException((Status)result);
        }

        public void SetBit(int offset, bool value)          => SetNativeTagValue(plctag.plc_tag_set_bit, offset, value == true ? 1 : 0);

        public ulong GetUInt64(int offset)                  => GetNativeTagValue(plctag.plc_tag_get_uint64, offset, ulong.MaxValue);
        public void SetUInt64(int offset, ulong value)      => SetNativeTagValue(plctag.plc_tag_set_uint64, offset, value);

        public long GetInt64(int offset)                    => GetNativeTagValue(plctag.plc_tag_get_int64, offset, long.MinValue);
        public void SetInt64(int offset, long value)        => SetNativeTagValue(plctag.plc_tag_set_int64, offset, value);

        public uint GetUInt32(int offset)                   => GetNativeTagValue(plctag.plc_tag_get_uint32, offset, uint.MaxValue);
        public void SetUInt32(int offset, uint value)       => SetNativeTagValue(plctag.plc_tag_set_uint32, offset, value);

        public int GetInt32(int offset)                     => GetNativeTagValue(plctag.plc_tag_get_int32, offset, int.MinValue);
        public void SetInt32(int offset, int value)         => SetNativeTagValue(plctag.plc_tag_set_int32, offset, value);

        public ushort GetUInt16(int offset)                 => GetNativeTagValue(plctag.plc_tag_get_uint16, offset, ushort.MaxValue);
        public void SetUInt16(int offset, ushort value)     => SetNativeTagValue(plctag.plc_tag_set_uint16, offset, value);

        public short GetInt16(int offset)                   => GetNativeTagValue(plctag.plc_tag_get_int16, offset, short.MinValue);
        public void SetInt16(int offset, short value)       => SetNativeTagValue(plctag.plc_tag_set_int16, offset, value);

        public byte GetUInt8(int offset)                    => GetNativeTagValue(plctag.plc_tag_get_uint8, offset, byte.MaxValue);
        public void SetUInt8(int offset, byte value)        => SetNativeTagValue(plctag.plc_tag_set_uint8, offset, value);

        public sbyte GetInt8(int offset)                    => GetNativeTagValue(plctag.plc_tag_get_int8, offset, sbyte.MinValue);
        public void SetInt8(int offset, sbyte value)        => SetNativeTagValue(plctag.plc_tag_set_int8, offset, value);

        public double GetFloat64(int offset)                => GetNativeTagValue(plctag.plc_tag_get_float64, offset, double.MinValue);
        public void SetFloat64(int offset, double value)    => SetNativeTagValue(plctag.plc_tag_set_float64, offset, value);

        public float GetFloat32(int offset)                 => GetNativeTagValue(plctag.plc_tag_get_float32, offset, float.MinValue);
        public void SetFloat32(int offset, float value)     => SetNativeTagValue(plctag.plc_tag_set_float32, offset, value);





        private void ThrowIfAlreadyDisposed()
        {
            if (_isDisposed)
                throw new ObjectDisposedException(GetType().FullName);
        }

        private void ThrowIfAlreadyInitialized()
        {
            if (IsInitialized)
                throw new InvalidOperationException("Already initialized");
        }

        private void ThrowIfStatusNotOk(Status? status = null)
        {
            var statusToCheck = status ?? GetStatus();
            if (statusToCheck != Status.Ok)
                throw new LibPlcTagException(statusToCheck);
        }



        private void SetNativeTagValue<T>(Func<int, int, T, int> nativeMethod, int offset, T value)
        {
            ThrowIfAlreadyDisposed();
            var result = (Status)nativeMethod(nativeTagHandle, offset, value);
            ThrowIfStatusNotOk(result);
        }

        private T GetNativeTagValue<T>(Func<int, int, T> nativeMethod, int offset, T valueIndicatingPossibleError)
            where T : struct
        {
            ThrowIfAlreadyDisposed();

            var result = nativeMethod(nativeTagHandle, offset);
            if (result.Equals(valueIndicatingPossibleError))
                ThrowIfStatusNotOk();

            return result;
        }

        private T GetField<T>(ref T field)
        {
            ThrowIfAlreadyDisposed();
            return field;
        }

        private void SetField<T>(ref T field, T value)
        {
            ThrowIfAlreadyDisposed();
            ThrowIfAlreadyInitialized();
            field = value;
        }

        private async Task<Status> DelayWhilePending(Status initialStatus, CancellationToken token)
        {

            if (initialStatus != Status.Pending)
                return initialStatus;

            var status = initialStatus;

            using (token.Register(() => Abort()))
            {
                while (status == Status.Pending)
                {
                    try
                    {
                        await Task.Delay(ASYNC_STATUS_POLL_INTERVAL, token);
                    }
                    catch (TaskCanceledException)
                    {
                        if (token.IsCancellationRequested)
                            throw;
                        else
                            throw new LibPlcTagException(Status.ErrorTimeout);
                    }
                    status = GetStatus();
                }
            }

            return status;
        }

        private string GetAttributeString()
        {

            var attributes = new Dictionary<string, string>();

            attributes.Add("protocol", Protocol.ToString());
            attributes.Add("gateway", Gateway);
            attributes.Add("path", Path);
            attributes.Add("plc", PlcType.ToString().ToLower());
            attributes.Add("elem_size", ElementSize?.ToString());
            attributes.Add("elem_count", ElementCount?.ToString());
            attributes.Add("name", Name);
            attributes.Add("read_cache_ms", ReadCacheMillisecondDuration?.ToString());
            if (UseConnectedMessaging.HasValue)
                attributes.Add("use_connected_msg", UseConnectedMessaging.Value ? "1" : "0");

            string separator = "&";
            return string.Join(separator, attributes.Where(attr => attr.Value != null).Select(attr => $"{attr.Key}={attr.Value}"));

        }
=======
        public Task WriteAsync(CancellationToken token = default) => _tag.WriteAsync(token);

        public void Abort() => _tag.Abort();
        public void Dispose() => _tag.Dispose();
        public bool GetBit(int offset) => _tag.GetBit(offset);
        public byte[] GetBuffer() => _tag.GetBuffer();
        public float GetFloat32(int offset) => _tag.GetFloat32(offset);
        public double GetFloat64(int offset) => _tag.GetFloat64(offset);
        public short GetInt16(int offset) => _tag.GetInt16(offset);
        public int GetInt32(int offset) => _tag.GetInt32(offset);
        public long GetInt64(int offset) => _tag.GetInt64(offset);
        public sbyte GetInt8(int offset) => _tag.GetInt8(offset);
        public int GetSize() => _tag.GetSize();
        public Status GetStatus() => _tag.GetStatus();
        public ushort GetUInt16(int offset) => _tag.GetUInt8(offset);
        public uint GetUInt32(int offset) => _tag.GetUInt8(offset);
        public ulong GetUInt64(int offset) => _tag.GetUInt8(offset);
        public byte GetUInt8(int offset) => _tag.GetUInt8(offset);
        public void SetBit(int offset, bool value) => _tag.SetBit(offset, value);
        public void SetFloat32(int offset, float value) => _tag.SetFloat32(offset, value);
        public void SetFloat64(int offset, double value) => _tag.SetFloat64(offset, value);
        public void SetInt16(int offset, short value) => _tag.SetInt16(offset, value);
        public void SetInt32(int offset, int value) => _tag.SetInt32(offset, value);
        public void SetInt64(int offset, long value) => _tag.SetInt64(offset, value);
        public void SetInt8(int offset, sbyte value) => _tag.SetInt8(offset, value);
        public void SetUInt16(int offset, ushort value) => _tag.SetUInt16(offset, value);
        public void SetUInt32(int offset, uint value) => _tag.SetUInt32(offset, value);
        public void SetUInt64(int offset, ulong value) => _tag.SetUInt64(offset, value);
        public void SetUInt8(int offset, byte value) => _tag.SetUInt8(offset, value);

>>>>>>> a832ab6f

    }
}<|MERGE_RESOLUTION|>--- conflicted
+++ resolved
@@ -1,9 +1,4 @@
 ﻿using System;
-<<<<<<< HEAD
-using System.Collections.Generic;
-using System.Linq;
-=======
->>>>>>> a832ab6f
 using System.Threading;
 using System.Threading.Tasks;
 
@@ -12,25 +7,6 @@
     public sealed class Tag : IDisposable
     {
 
-<<<<<<< HEAD
-        private const int ASYNC_TIMEOUT = 0;
-        private const int ASYNC_STATUS_POLL_INTERVAL = 2;
-        private static readonly TimeSpan defaultTimeout = TimeSpan.FromSeconds(10);
-        private static readonly TimeSpan maxTimeout = TimeSpan.FromMilliseconds(int.MaxValue);
-
-
-        private int nativeTagHandle;
-
-        private bool _isDisposed = false;
-
-
-
-        private string _name;
-        public string Name
-        {
-            get => GetField(ref _name);
-            set => SetField(ref _name, value);
-=======
         NativeTagWrapper _tag = new NativeTagWrapper(new NativeTag());
 
         public bool IsInitialized => _tag.IsInitialized;
@@ -38,74 +14,36 @@
         {
             get => _tag.ElementCount;
             set => _tag.ElementCount = value;
->>>>>>> a832ab6f
         }
         public int? ElementSize
         {
-<<<<<<< HEAD
-            get => GetField(ref _protocol);
-            set => SetField(ref _protocol, value);
-=======
             get => _tag.ElementCount;
             set => _tag.ElementCount = value;
->>>>>>> a832ab6f
         }
         public string Gateway
         {
-<<<<<<< HEAD
-            get => GetField(ref _gateway);
-            set => SetField(ref _gateway, value);
-=======
             get => _tag.Gateway;
             set => _tag.Gateway = value;
->>>>>>> a832ab6f
         }
         public string Name
         {
-<<<<<<< HEAD
-            get => GetField(ref _plcType);
-            set => SetField(ref _plcType, value);
-=======
             get => _tag.Name;
             set => _tag.Name = value;
->>>>>>> a832ab6f
         }
         public string Path
         {
-<<<<<<< HEAD
-            get => GetField(ref _path);
-            set => SetField(ref _path, value);
-        }
-
-        private int? _elementSize;
-        public int? ElementSize
-        {
-            get => GetField(ref _elementSize);
-            set => SetField(ref _elementSize, value);
-=======
             get => _tag.Path;
             set => _tag.Path = value;
->>>>>>> a832ab6f
         }
         public PlcType? PlcType
         {
-<<<<<<< HEAD
-            get => GetField(ref _elementCount);
-            set => SetField(ref _elementCount, value);
-=======
             get => _tag.PlcType;
             set => _tag.PlcType = value;
->>>>>>> a832ab6f
         }
         public Protocol? Protocol
         {
-<<<<<<< HEAD
-            get => GetField(ref _useConnectedMessaging);
-            set => SetField(ref _useConnectedMessaging, value);
-=======
             get => _tag.Protocol;
             set => _tag.Protocol = value;
->>>>>>> a832ab6f
         }
         public int? ReadCacheMillisecondDuration
         {
@@ -117,396 +55,48 @@
             get => _tag.Timeout;
             set => _tag.Timeout = value;
         }
-<<<<<<< HEAD
-
-        
-
-        ~Tag()
-        {
-            Dispose();
-        }
-
-        
-
-        public void Dispose()
-        {
-            if (_isDisposed)
-                return;
-
-            if (!IsInitialized)
-                return;
-
-            var result = (Status)plctag.plc_tag_destroy(nativeTagHandle);
-            ThrowIfStatusNotOk(result);
-
-            _isDisposed = true;
-        }
-
-        public void Abort()
-        {
-            ThrowIfAlreadyDisposed();
-            var result = (Status)plctag.plc_tag_abort(nativeTagHandle);
-            ThrowIfStatusNotOk(result);
-        }
-
-=======
         public bool? UseConnectedMessaging
         {
             get => _tag.UseConnectedMessaging;
             set => _tag.UseConnectedMessaging = value;
         }
->>>>>>> a832ab6f
 
         /// <summary>
         /// Initializes the tag by establishing necessary connections.
         /// Can only be called once per instance.
         /// Timeout is controlled via class property.
         /// </summary>
-<<<<<<< HEAD
-        public void Initialize()
-        {
-            
-            ThrowIfAlreadyDisposed();
-            ThrowIfAlreadyInitialized();
-
-            var millisecondTimeout = (int)Timeout.TotalMilliseconds;
-
-            if (millisecondTimeout <= 0)
-                throw new ArgumentOutOfRangeException(nameof(millisecondTimeout), "Must be greater than 0 for a synchronous initialization");
-
-            var attributeString = GetAttributeString();
-
-            var result = plctag.plc_tag_create(attributeString, millisecondTimeout);
-            if (result < 0)
-                throw new LibPlcTagException((Status)result);
-            else
-                nativeTagHandle = result;
-
-            IsInitialized = true;
-        }
-=======
         public void Initialize() => _tag.Initialize();
->>>>>>> a832ab6f
 
         /// <summary>
         /// Initializes the tag by establishing necessary connections.
         /// Can only be called once per instance.
         /// Timeout is controlled via class property.
         /// </summary>
-<<<<<<< HEAD
-        public async Task InitializeAsync(CancellationToken token = default)
-        {
-            
-            ThrowIfAlreadyDisposed();
-            ThrowIfAlreadyInitialized();
-
-            using (var cts = CancellationTokenSource.CreateLinkedTokenSource(token))
-            {
-                cts.CancelAfter(Timeout);
-
-                var attributeString = GetAttributeString();
-
-                var result = plctag.plc_tag_create(attributeString, ASYNC_TIMEOUT);
-                if (result < 0)
-                    throw new LibPlcTagException((Status)result);
-                else
-                    nativeTagHandle = result;
-
-                await DelayWhilePending((Status)result, cts.Token);
-
-                ThrowIfStatusNotOk();
-
-                IsInitialized = true;
-            }
-        }
-=======
         public Task InitializeAsync(CancellationToken token = default) => _tag.InitializeAsync(token);
->>>>>>> a832ab6f
 
         /// <summary>
         /// Executes a synchronous read on a tag.
         /// Timeout is controlled via class property.
         /// </summary>
-<<<<<<< HEAD
-        public void Read()
-        {
-            ThrowIfAlreadyDisposed();
-
-            var millisecondTimeout = (int)Timeout.TotalMilliseconds;
-
-            var result = (Status)plctag.plc_tag_read(nativeTagHandle, millisecondTimeout);
-            ThrowIfStatusNotOk(result);
-        }
-=======
         public void Read() => _tag.Read();
->>>>>>> a832ab6f
 
         /// <summary>
         /// Executes an asynch read on a tag.
         /// Timeout is controlled via class property.
         /// </summary>
-<<<<<<< HEAD
-        public async Task ReadAsync(CancellationToken token = default)
-        {
-            ThrowIfAlreadyDisposed();
-
-            using (var cts = CancellationTokenSource.CreateLinkedTokenSource(token))
-            {
-                cts.CancelAfter(Timeout);
-
-                var initialStatus = (Status)plctag.plc_tag_read(nativeTagHandle, ASYNC_TIMEOUT);
-
-                var statusAfterPending = await DelayWhilePending(initialStatus, cts.Token);
-
-                ThrowIfStatusNotOk(statusAfterPending);
-            }
-        }
-=======
         public Task ReadAsync(CancellationToken token = default) => _tag.ReadAsync(token);
->>>>>>> a832ab6f
 
         /// <summary>
         /// Executes a synchronous write on a tag.
         /// Timeout is controlled via class property.
         /// </summary>
-<<<<<<< HEAD
-        public void Write()
-        {
-            ThrowIfAlreadyDisposed();
-
-            var millisecondTimeout = (int)Timeout.TotalMilliseconds;
-
-            var result = (Status)plctag.plc_tag_write(nativeTagHandle, millisecondTimeout);
-            ThrowIfStatusNotOk(result);
-        }
-=======
         public void Write() => _tag.Write();
->>>>>>> a832ab6f
 
         /// <summary>
         /// Executes an asynch write on a tag.
         /// Timeout is controlled via class property.
         /// </summary>
-<<<<<<< HEAD
-        public async Task WriteAsync(CancellationToken token = default)
-        {
-            ThrowIfAlreadyDisposed();
-
-            using (var cts = CancellationTokenSource.CreateLinkedTokenSource(token))
-            {
-                cts.CancelAfter(Timeout);
-
-                var initialStatus = (Status)plctag.plc_tag_write(nativeTagHandle, ASYNC_TIMEOUT);
-
-                var statusAfterPending = await DelayWhilePending(initialStatus, cts.Token);
-
-                ThrowIfStatusNotOk(statusAfterPending);
-            }
-        }
-
-        public int GetSize()
-        {
-            ThrowIfAlreadyDisposed();
-
-            var result = plctag.plc_tag_get_size(nativeTagHandle);
-            if (result < 0)
-                throw new LibPlcTagException((Status)result);
-            else
-                return result;
-        }
-
-        public Status GetStatus()
-        {
-            ThrowIfAlreadyDisposed();
-            return (Status)plctag.plc_tag_status(nativeTagHandle);
-        }
-
-        public byte[] GetBuffer()
-        {
-            ThrowIfAlreadyDisposed();
-
-            var tagSize = GetSize();
-            var temp = new byte[tagSize];
-
-            for (int ii = 0; ii < tagSize; ii++)
-                temp[ii] = GetUInt8(ii);
-
-            return temp;
-        }
-
-
-        private int GetIntAttribute(string attributeName)
-        {
-            ThrowIfAlreadyDisposed();
-
-            var result = plctag.plc_tag_get_int_attribute(nativeTagHandle, attributeName, int.MinValue);
-            if (result == int.MinValue)
-                ThrowIfStatusNotOk();
-
-            return result;
-        }
-
-        private void SetIntAttribute(string attributeName, int value)
-        {
-            ThrowIfAlreadyDisposed();
-
-            var result = (Status)plctag.plc_tag_set_int_attribute(nativeTagHandle, attributeName, value);
-            ThrowIfStatusNotOk(result);
-        }
-
-        public bool GetBit(int offset)
-        {
-            ThrowIfAlreadyDisposed();
-
-            var result = plctag.plc_tag_get_bit(nativeTagHandle, offset);
-            if (result == 0)
-                return false;
-            else if (result == 1)
-                return true;
-            else
-                throw new LibPlcTagException((Status)result);
-        }
-
-        public void SetBit(int offset, bool value)          => SetNativeTagValue(plctag.plc_tag_set_bit, offset, value == true ? 1 : 0);
-
-        public ulong GetUInt64(int offset)                  => GetNativeTagValue(plctag.plc_tag_get_uint64, offset, ulong.MaxValue);
-        public void SetUInt64(int offset, ulong value)      => SetNativeTagValue(plctag.plc_tag_set_uint64, offset, value);
-
-        public long GetInt64(int offset)                    => GetNativeTagValue(plctag.plc_tag_get_int64, offset, long.MinValue);
-        public void SetInt64(int offset, long value)        => SetNativeTagValue(plctag.plc_tag_set_int64, offset, value);
-
-        public uint GetUInt32(int offset)                   => GetNativeTagValue(plctag.plc_tag_get_uint32, offset, uint.MaxValue);
-        public void SetUInt32(int offset, uint value)       => SetNativeTagValue(plctag.plc_tag_set_uint32, offset, value);
-
-        public int GetInt32(int offset)                     => GetNativeTagValue(plctag.plc_tag_get_int32, offset, int.MinValue);
-        public void SetInt32(int offset, int value)         => SetNativeTagValue(plctag.plc_tag_set_int32, offset, value);
-
-        public ushort GetUInt16(int offset)                 => GetNativeTagValue(plctag.plc_tag_get_uint16, offset, ushort.MaxValue);
-        public void SetUInt16(int offset, ushort value)     => SetNativeTagValue(plctag.plc_tag_set_uint16, offset, value);
-
-        public short GetInt16(int offset)                   => GetNativeTagValue(plctag.plc_tag_get_int16, offset, short.MinValue);
-        public void SetInt16(int offset, short value)       => SetNativeTagValue(plctag.plc_tag_set_int16, offset, value);
-
-        public byte GetUInt8(int offset)                    => GetNativeTagValue(plctag.plc_tag_get_uint8, offset, byte.MaxValue);
-        public void SetUInt8(int offset, byte value)        => SetNativeTagValue(plctag.plc_tag_set_uint8, offset, value);
-
-        public sbyte GetInt8(int offset)                    => GetNativeTagValue(plctag.plc_tag_get_int8, offset, sbyte.MinValue);
-        public void SetInt8(int offset, sbyte value)        => SetNativeTagValue(plctag.plc_tag_set_int8, offset, value);
-
-        public double GetFloat64(int offset)                => GetNativeTagValue(plctag.plc_tag_get_float64, offset, double.MinValue);
-        public void SetFloat64(int offset, double value)    => SetNativeTagValue(plctag.plc_tag_set_float64, offset, value);
-
-        public float GetFloat32(int offset)                 => GetNativeTagValue(plctag.plc_tag_get_float32, offset, float.MinValue);
-        public void SetFloat32(int offset, float value)     => SetNativeTagValue(plctag.plc_tag_set_float32, offset, value);
-
-
-
-
-
-        private void ThrowIfAlreadyDisposed()
-        {
-            if (_isDisposed)
-                throw new ObjectDisposedException(GetType().FullName);
-        }
-
-        private void ThrowIfAlreadyInitialized()
-        {
-            if (IsInitialized)
-                throw new InvalidOperationException("Already initialized");
-        }
-
-        private void ThrowIfStatusNotOk(Status? status = null)
-        {
-            var statusToCheck = status ?? GetStatus();
-            if (statusToCheck != Status.Ok)
-                throw new LibPlcTagException(statusToCheck);
-        }
-
-
-
-        private void SetNativeTagValue<T>(Func<int, int, T, int> nativeMethod, int offset, T value)
-        {
-            ThrowIfAlreadyDisposed();
-            var result = (Status)nativeMethod(nativeTagHandle, offset, value);
-            ThrowIfStatusNotOk(result);
-        }
-
-        private T GetNativeTagValue<T>(Func<int, int, T> nativeMethod, int offset, T valueIndicatingPossibleError)
-            where T : struct
-        {
-            ThrowIfAlreadyDisposed();
-
-            var result = nativeMethod(nativeTagHandle, offset);
-            if (result.Equals(valueIndicatingPossibleError))
-                ThrowIfStatusNotOk();
-
-            return result;
-        }
-
-        private T GetField<T>(ref T field)
-        {
-            ThrowIfAlreadyDisposed();
-            return field;
-        }
-
-        private void SetField<T>(ref T field, T value)
-        {
-            ThrowIfAlreadyDisposed();
-            ThrowIfAlreadyInitialized();
-            field = value;
-        }
-
-        private async Task<Status> DelayWhilePending(Status initialStatus, CancellationToken token)
-        {
-
-            if (initialStatus != Status.Pending)
-                return initialStatus;
-
-            var status = initialStatus;
-
-            using (token.Register(() => Abort()))
-            {
-                while (status == Status.Pending)
-                {
-                    try
-                    {
-                        await Task.Delay(ASYNC_STATUS_POLL_INTERVAL, token);
-                    }
-                    catch (TaskCanceledException)
-                    {
-                        if (token.IsCancellationRequested)
-                            throw;
-                        else
-                            throw new LibPlcTagException(Status.ErrorTimeout);
-                    }
-                    status = GetStatus();
-                }
-            }
-
-            return status;
-        }
-
-        private string GetAttributeString()
-        {
-
-            var attributes = new Dictionary<string, string>();
-
-            attributes.Add("protocol", Protocol.ToString());
-            attributes.Add("gateway", Gateway);
-            attributes.Add("path", Path);
-            attributes.Add("plc", PlcType.ToString().ToLower());
-            attributes.Add("elem_size", ElementSize?.ToString());
-            attributes.Add("elem_count", ElementCount?.ToString());
-            attributes.Add("name", Name);
-            attributes.Add("read_cache_ms", ReadCacheMillisecondDuration?.ToString());
-            if (UseConnectedMessaging.HasValue)
-                attributes.Add("use_connected_msg", UseConnectedMessaging.Value ? "1" : "0");
-
-            string separator = "&";
-            return string.Join(separator, attributes.Where(attr => attr.Value != null).Select(attr => $"{attr.Key}={attr.Value}"));
-
-        }
-=======
         public Task WriteAsync(CancellationToken token = default) => _tag.WriteAsync(token);
 
         public void Abort() => _tag.Abort();
@@ -537,7 +127,6 @@
         public void SetUInt64(int offset, ulong value) => _tag.SetUInt64(offset, value);
         public void SetUInt8(int offset, byte value) => _tag.SetUInt8(offset, value);
 
->>>>>>> a832ab6f
 
     }
 }