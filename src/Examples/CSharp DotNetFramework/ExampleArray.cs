﻿using libplctag;
using libplctag.DataTypes;
using System;
using System.Net;
using System.Threading;

namespace CSharpDotNetFramework
{
    class ExampleArray
    {
        public static void Run()
        {
            Console.WriteLine($"\r\n*** ExampleArray ***");

            //DINT Test Read/Write
            const int ARRAY_LENGTH = 5;
<<<<<<< HEAD
            var myArrayTag = new Tag(IPAddress.Parse("10.10.10.10"), "1,0", PlcType.ControlLogix, DintMarshaller.ElementSize, "TestArray", ARRAY_LENGTH);
=======
            var myArrayTag = new Tag()
            {
                Name = "TestArray",
                Gateway = "10.10.10.10",
                Path = "1,0",
                PlcType = PlcType.ControlLogix,
                Protocol = Protocol.ab_eip,
                ElementCount = ARRAY_LENGTH
            };
>>>>>>> f12c52f5

            //Check that tag gets created properly
            while (myArrayTag.GetStatus() == Status.Pending)
                Thread.Sleep(100);
            if (myArrayTag.GetStatus() != Status.Ok)
                throw new LibPlcTagException(myArrayTag.GetStatus());
            Console.WriteLine($"Tag created and verified on PLC");


            //Read tag value - This pulls the value from the PLC into the local Tag value
            Console.WriteLine($"Starting tag read");
            myArrayTag.Read(0);

            //Wait for Read to complete
            while (myArrayTag.GetStatus() == Status.Pending)
                Thread.Sleep(100);
            if (myArrayTag.GetStatus() != Status.Ok)
                throw new LibPlcTagException(myArrayTag.GetStatus());
            Console.WriteLine($"Tag read complete");

            //Read back value from local memory
            for (int i = 0; i < ARRAY_LENGTH; i++)
            {
                int arrayDint = myArrayTag.GetInt32(i* DintMarshaller.ElementSize);
                Console.WriteLine($"Value[{i}]: {arrayDint}");
            }

        }
    }
}<|MERGE_RESOLUTION|>--- conflicted
+++ resolved
@@ -14,9 +14,6 @@
 
             //DINT Test Read/Write
             const int ARRAY_LENGTH = 5;
-<<<<<<< HEAD
-            var myArrayTag = new Tag(IPAddress.Parse("10.10.10.10"), "1,0", PlcType.ControlLogix, DintMarshaller.ElementSize, "TestArray", ARRAY_LENGTH);
-=======
             var myArrayTag = new Tag()
             {
                 Name = "TestArray",
@@ -24,9 +21,9 @@
                 Path = "1,0",
                 PlcType = PlcType.ControlLogix,
                 Protocol = Protocol.ab_eip,
+                ElementSize = DintMarshaller.ElementSize,
                 ElementCount = ARRAY_LENGTH
             };
->>>>>>> f12c52f5
 
             //Check that tag gets created properly
             while (myArrayTag.GetStatus() == Status.Pending)
