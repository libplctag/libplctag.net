﻿using libplctag;
using System;
using System.Net;
using System.Threading;

namespace ExampleConsoleApp
{
    class Example
    {
        public static void Run()
        {
<<<<<<< HEAD
            var myTag = new Tag(IPAddress.Parse("10.10.10.10"), "1,0", CpuTypes.Logix, DataTypes.DINT, "PROGRAM:SomeProgram.SomeDINT");
            while (myTag.GetStatus() == StatusCode.PLCTAG_STATUS_PENDING)
=======
            var myTag = new Tag(IPAddress.Parse("10.10.10.10"), "1,0", CpuTypes.LGX, DataTypes.DINT, "PROGRAM:SomeProgram.SomeDINT");
            while (myTag.GetStatus() == StatusCode.StatusPending)
>>>>>>> 61141088
            {
                Thread.Sleep(100);
            }
            myTag.ThrowIfError();

            myTag.SetInt32(0, 3737);
            myTag.Write(TimeSpan.Zero);
            while (myTag.GetStatus() == StatusCode.StatusPending)
            {
                Thread.Sleep(100);
            }
            myTag.ThrowIfError();


            myTag.Read(TimeSpan.Zero);
            while (myTag.GetStatus() == StatusCode.StatusPending)
            {
                Thread.Sleep(100);
            }
            myTag.ThrowIfError();

            int myDint = myTag.GetInt32(0);


            Console.WriteLine(myDint);
        }
    }
}<|MERGE_RESOLUTION|>--- conflicted
+++ resolved
@@ -9,13 +9,8 @@
     {
         public static void Run()
         {
-<<<<<<< HEAD
             var myTag = new Tag(IPAddress.Parse("10.10.10.10"), "1,0", CpuTypes.Logix, DataTypes.DINT, "PROGRAM:SomeProgram.SomeDINT");
-            while (myTag.GetStatus() == StatusCode.PLCTAG_STATUS_PENDING)
-=======
-            var myTag = new Tag(IPAddress.Parse("10.10.10.10"), "1,0", CpuTypes.LGX, DataTypes.DINT, "PROGRAM:SomeProgram.SomeDINT");
             while (myTag.GetStatus() == StatusCode.StatusPending)
->>>>>>> 61141088
             {
                 Thread.Sleep(100);
             }
